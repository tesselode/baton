--- conflicted
+++ resolved
@@ -61,9 +61,8 @@
 | `mouse` | A mouse button.              | A number representing a mouse button (see [love.mouse.isDown](https://love2d.org/wiki/love.mouse.isDown))                                                               |
 | `axis`  | A joystick or gamepad axis.  | Either a number representing a joystick axis or a LÖVE [GamepadAxis](http://love2d.org/wiki/GamepadAxis). Add a '+' or '-' on the end to denote the direction to detect.|
 | `button`| A joystick or gamepad button.| Either a number repesenting a joystick button or a LÖVE [GamepadButton](http://love2d.org/wiki/GamepadButton)                                                           |
-<<<<<<< HEAD
 | `hat`   | A joystick hat. | A number representing a joystick hat and a [JoystickHat](https://love2d.org/wiki/JoystickHat). For example '1r' corresponds to the 1st hat pushed right. |
-=======
+
 ### Defining axis pairs
 Baton allows you to define **axis pairs**, which group four controls under a single name. This is perfect for analog sticks, arrow keys, etc., as it allows you to get x and y components quickly.  Each pair is defined by a table with the names of the four controls (in the order left, right, up, down).
 ```lua
@@ -73,7 +72,6 @@
 }
 ```
 
->>>>>>> d65edaec
 ### Players
 **Players** are the objects that monitor and manage inputs.
 
@@ -148,14 +146,8 @@
 
 *Note:* mouse sources are counted under `keyboard`.
 
-<<<<<<< HEAD
-Contributing
-============
-This is early software, and the design is not set in stone. Feel free to take it for a spin and suggest additions and changes (especially if you try making a multiplayer game with it!). Issues and pull requests are always welcome.
-=======
 ## Contributing
 This library is still fairly young, so feel free to take it for a spin and suggest additions and changes (especially if you try making a multiplayer game with it!). Issues and pull requests are always welcome. To run the test, run `love .` in the baton folder.
->>>>>>> d65edaec
 
 ## License
 MIT License
